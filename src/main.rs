--- conflicted
+++ resolved
@@ -322,14 +322,12 @@
 impl OutputFormat {
     fn outputter(self, flame_min_width: f64) -> Box<dyn ui::output::Outputter> {
         match self {
-<<<<<<< HEAD
-            OutputFormat::flamegraph => Box::new(output::Flamegraph(ui::flamegraph::Stats::new())),
-            OutputFormat::flamegraph_stack_lines => Box::new(output::FlamegraphStackLines(ui::flamegraph::Stats::new())),
-=======
             OutputFormat::flamegraph => Box::new(output::Flamegraph(ui::flamegraph::Stats::new(
                 flame_min_width,
             ))),
->>>>>>> dcdff81f
+            OutputFormat::flamegraph_stack_lines => Box::new(output::FlamegraphStackLines(
+                ui::flamegraph::Stats::new(flame_min_width),
+            )),
             OutputFormat::callgrind => Box::new(output::Callgrind(ui::callgrind::Stats::new())),
             OutputFormat::speedscope => Box::new(output::Speedscope(ui::speedscope::Stats::new())),
             OutputFormat::summary => Box::new(output::Summary(ui::summary::Stats::new())),
